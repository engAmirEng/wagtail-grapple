import graphql
from django.conf import settings
from django.core.paginator import EmptyPage, PageNotAnInteger, Paginator
from django.db import connection
<<<<<<< HEAD
from graphql import GraphQLError
from wagtail.models import Site
=======
from wagtail.models.sites import get_site_for_hostname
>>>>>>> 16f0c1d8
from wagtail.search.index import class_is_indexed
from wagtail.search.models import Query

from .settings import grapple_settings
from .types.structures import BasePaginatedType, PaginationType


def resolve_site(hostname):
    """
    Looks up a Site record from a hostname.

    If two site records exist with the same hostname, you must specify a port
    to disambiguate the by appending a colon followed by the port number to the
    end of the hostname.

    For example:

    >>> resolve_site("wagtail.org")
    >>> resolve_site("wagtail.org:443")

    May raise one of the following exceptions:
     - Site.DoesNotExist: If the site is not found
     - Site.MultipleObjectsReturned: If multiple sites are found for a given hostname

    :param hostname: The hostname of the site to look up
    :type hostname: str
    """
    # Optionally allow querying by port
    h, p = None, None
    if ":" in hostname:
        (h, p) = hostname.split(":", 1)
    else:
        h = hostname
    return get_site_for_hostname(h, p)


def _sliced_queryset(qs, limit=None, offset=None):
    offset = int(offset or 0)
    # default
    limit = int(limit or grapple_settings.PAGE_SIZE)
    # maximum
    limit = min(limit, grapple_settings.MAX_PAGE_SIZE)
    return qs[offset : limit + offset]


def resolve_queryset(
    qs,
    info,
    limit=None,
    offset=None,
    search_query=None,
    id=None,
    order=None,
    collection=None,
    **kwargs,
):
    """
    Add limit, offset and search capabilities to the query. This contains
    argument names used by
    :class:`~grapple.types.structures.QuerySetList`.
    :param qs: The query set to be modified.
    :param info: The Graphene info object.
    :param limit: Limit number of objects in the QuerySet.
    :type limit: int
    :param id: Filter by the primary key.
    :type id: int
    :param offset: Omit a number of objects from the beginning of the query set
    :type offset: int
    :param search_query: Using Wagtail search, exclude objects that do not match
                         the search query.
    :type search_query: str
    :param order: Order the query set using the Django QuerySet order_by format.
    :type order: str
    :param collection: Use Wagtail's collection id to filter images or documents
    :type collection: int
    """

    if id is not None:
        qs = qs.filter(pk=id)
    else:
        qs = qs.all()

    order_by_relevance = True
    if order is not None:
        qs = qs.order_by(*(x.strip() for x in order.split(",")))
        order_by_relevance = False

    if collection is not None:
        try:
            qs.model._meta.get_field("collection")
        except LookupError:
            pass
        else:
            qs = qs.filter(collection=collection)

    if id is None and search_query:
        # Check if the queryset is searchable using Wagtail search.
        if not class_is_indexed(qs.model):
            raise TypeError("This data type is not searchable by Wagtail.")

        if grapple_settings.ADD_SEARCH_HIT:
            query = Query.get(search_query)
            query.add_hit()

        qs = qs.search(search_query, order_by_relevance=order_by_relevance)
        if connection.vendor != "sqlite":
            qs = qs.annotate_score("search_score")

    return _sliced_queryset(qs, limit, offset)


def get_paginated_result(qs, page, per_page):
    """
    Returns a paginated result.
    """
    paginator = Paginator(qs, per_page)

    try:
        # If the page exists and the page is an int
        page_obj = paginator.page(page)
    except PageNotAnInteger:
        # If the page is not an int; show the first page
        page_obj = paginator.page(1)
    except EmptyPage:
        # If the page is out of range (too high most likely)
        # Then return the last page
        page_obj = paginator.page(paginator.num_pages)

    return BasePaginatedType(
        items=page_obj.object_list,
        pagination=PaginationType(
            total=paginator.count,
            count=len(page_obj.object_list),
            per_page=per_page,
            current_page=page_obj.number,
            prev_page=page_obj.previous_page_number()
            if page_obj.has_previous()
            else None,
            next_page=page_obj.next_page_number() if page_obj.has_next() else None,
            total_pages=paginator.num_pages,
        ),
    )


def resolve_paginated_queryset(
    qs, info, page=None, per_page=None, search_query=None, id=None, order=None, **kwargs
):
    """
    Add page, per_page and search capabilities to the query. This contains
    argument names used by
    :function:`~grapple.types.structures.PaginatedQuerySet`.
    :param qs: The query set to be modified.
    :param info: The Graphene info object.
    :param page: Page of resulting objects to return from the QuerySet.
    :type page: int
    :param id: Filter by the primary key.
    :type id: int
    :param per_page: The maximum number of items to include on a page.
    :type per_page: int
    :param search_query: Using Wagtail search, exclude objects that do not match
                         the search query.
    :type search_query: str
    :param order: Order the query set using the Django QuerySet order_by format.
    :type order: str
    """
    page = int(page or 1)
    per_page = min(
        int(per_page or grapple_settings.PAGE_SIZE), grapple_settings.MAX_PAGE_SIZE
    )

    if id is not None:
        qs = qs.filter(pk=id)
    else:
        qs = qs.all()

    # order_by_relevance will always take precedence over an existing order_by in the Postgres backend
    # we need to set it to False if we want to specify our own order_by.
    order_by_relevance = True
    if order is not None:
        qs = qs.order_by(*(x.strip() for x in order.split(",")))
        order_by_relevance = False

    if id is None and search_query:
        # Check if the queryset is searchable using Wagtail search.
        if not class_is_indexed(qs.model):
            raise TypeError("This data type is not searchable by Wagtail.")

        if grapple_settings.ADD_SEARCH_HIT:
            query = Query.get(search_query)
            query.add_hit()

        qs = qs.search(search_query, order_by_relevance=order_by_relevance)
        if connection.vendor != "sqlite":
            qs = qs.annotate_score("search_score")

    return get_paginated_result(qs, page, per_page)


def get_media_item_url(cls):
    url = ""
    if hasattr(cls, "url"):
        url = cls.url
    elif hasattr(cls, "file"):
        url = cls.file.url

    if url[0] == "/":
        return settings.BASE_URL + url
    return url


def resolve_not_exposed_exception(cls, instance, info, **kwargs):
    if info.return_type.of_type == graphql.GraphQLInt:
        return 0
    if info.return_type.of_type == graphql.GraphQLString:
        return "this field is not exposed"
    # Add other types here
    raise GraphQLError("this field is not exposed")<|MERGE_RESOLUTION|>--- conflicted
+++ resolved
@@ -2,12 +2,8 @@
 from django.conf import settings
 from django.core.paginator import EmptyPage, PageNotAnInteger, Paginator
 from django.db import connection
-<<<<<<< HEAD
 from graphql import GraphQLError
-from wagtail.models import Site
-=======
 from wagtail.models.sites import get_site_for_hostname
->>>>>>> 16f0c1d8
 from wagtail.search.index import class_is_indexed
 from wagtail.search.models import Query
 
