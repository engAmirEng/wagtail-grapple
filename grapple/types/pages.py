--- conflicted
+++ resolved
@@ -283,17 +283,11 @@
         raise GraphQLError(
             "Only one of 'site', 'in_site' and 'sitename' filters can be used at the same time."
         )
-    try:
-        if sitename is not None:
-            return Site.objects.get(sitename=sitename)
-        if site_hostname is not None:
+    if sitename is not None:
+        return Site.objects.get(sitename=sitename)
+    if site_hostname is not None:
+        try:
             return resolve_site(site_hostname)
-<<<<<<< HEAD
-        elif in_current_site:
-            return Site.find_for_request(info.context)
-    except Site.DoesNotExist:
-        raise GraphQLError("Site Not Found")
-=======
         except Site.MultipleObjectsReturned as err:
             raise GraphQLError(
                 "Your 'site' filter value of '{}' returned multiple sites. Try adding a port number (for example: '{}:80').".format(
@@ -302,7 +296,6 @@
             ) from err
     elif in_current_site:
         return Site.find_for_request(info.context)
->>>>>>> f75b8f76
 
 
 def PagesQuery():
