from collections import OrderedDict
from pydoc import locate

from django.conf import settings
from django.test import TestCase

from graphene.test import Client

from wagtail.core.models import Page

SCHEMA = locate(settings.GRAPHENE["SCHEMA"])


class BaseGrappleTest(TestCase):
    def setUp(self):
        self.client = Client(SCHEMA)

<<<<<<< HEAD

class PagesTest(BaseGrappleTest):
=======
>>>>>>> 8ed7b0d6
    def test_pages(self):
        query = """
        {
            pages {
                title
            }
        }
        """

        executed = self.client.execute(query)

<<<<<<< HEAD
        self.assertEquals(type(executed['data']), OrderedDict)
        self.assertEquals(type(executed['data']['pages']), list)
        self.assertEquals(type(executed['data']['pages'][0]), OrderedDict)
=======
        self.assertEquals(type(executed["data"]), OrderedDict)
        self.assertEquals(type(executed["data"]["pages"]), list)
>>>>>>> 8ed7b0d6

        pages = Page.objects.all()

        self.assertEquals(len(executed["data"]["pages"]), pages.count())<|MERGE_RESOLUTION|>--- conflicted
+++ resolved
@@ -15,11 +15,8 @@
     def setUp(self):
         self.client = Client(SCHEMA)
 
-<<<<<<< HEAD
 
 class PagesTest(BaseGrappleTest):
-=======
->>>>>>> 8ed7b0d6
     def test_pages(self):
         query = """
         {
@@ -31,14 +28,9 @@
 
         executed = self.client.execute(query)
 
-<<<<<<< HEAD
         self.assertEquals(type(executed['data']), OrderedDict)
         self.assertEquals(type(executed['data']['pages']), list)
         self.assertEquals(type(executed['data']['pages'][0]), OrderedDict)
-=======
-        self.assertEquals(type(executed["data"]), OrderedDict)
-        self.assertEquals(type(executed["data"]["pages"]), list)
->>>>>>> 8ed7b0d6
 
         pages = Page.objects.all()
 
