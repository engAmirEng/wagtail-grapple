--- conflicted
+++ resolved
@@ -62,33 +62,6 @@
         run: |
           git clone https://github.com/wagtail/wagtail.git
           python -m pip install ./wagtail
-<<<<<<< HEAD
-
-      - name: Run Tests
-        run: |
-          cd tests
-          python manage.py migrate
-          python manage.py test
-
-  test_channels:
-    runs-on: ubuntu-latest
-    steps:
-      - uses: actions/checkout@v3
-      - name: Set up Python ${{ matrix.python-version }}
-        uses: actions/setup-python@v4
-        with:
-          python-version: 3.8
-          cache: 'pip'
-          cache-dependency-path: |
-            tests/requirements-channels.txt
-
-      - name: Install Dependencies
-        run: |
-          cd tests
-          python -m pip install --upgrade pip
-          python -m pip install -r requirements-channels.txt
-=======
->>>>>>> 77103fd7
 
       - name: Run Tests
         run: |
